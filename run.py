# -*- coding: utf-8 -*-
#
# This source code is licensed under the MIT license found in the
# LICENSE file in the root directory of this source tree.
""" run.py """
import os
import sys
import pathlib
import click
import yaml
<<<<<<< HEAD

import numpy  as np
import pandas as pd
import faiss

def load_config(config_filepath, display=True):
    if display:
        if os.path.exists(config_filepath):
            print(f'cli: Configuration from {config_filepath}')
        else:
            sys.exit(f'cli: ERROR! Configuration file {config_filepath} is missing!!')

    with open(config_filepath, 'r', encoding='utf-8') as f:
=======
os.environ['TF_CPP_MIN_LOG_LEVEL'] = '1'

def load_config(config_fname):
    config_filepath = './config/' + config_fname + '.yaml'
    if os.path.exists(config_filepath):
        print(f'cli: Configuration from {config_filepath}')
    else:
        sys.exit(f'cli: ERROR! Configuration file {config_filepath} is missing!!')

    with open(config_filepath, 'r') as f:
>>>>>>> 058d812d
        cfg = yaml.safe_load(f)
    return cfg


def update_config(cfg, key1: str, key2: str, val):
    cfg[key1][key2] = val
    return cfg


def print_config(cfg):
    os.system("")
    print('\033[36m' + yaml.dump(cfg, indent=4, width=120, sort_keys=False) +
          '\033[0m')
    return


@click.group()
def cli():
    """
    train-> generate-> evaluate.

    How to use each command: \b\n
        python run.py COMMAND --help

    """
    return


""" Train """
@cli.command()
@click.argument('checkpoint_name', required=True)
@click.option('--config', '-c', default='default', type=click.STRING,
              help="Name of model configuration located in './config/.'")
@click.option('--max_epoch', default=None, type=click.INT, help='Max epoch.')
def train(checkpoint_name, config, max_epoch):
    """ Train a neural audio fingerprinter.

    ex) python run.py train CHECKPOINT_NAME --max_epoch=100

        # with custom config file
        python run.py train CHECKPOINT_NAME --max_epoch=100 -c CONFIG_NAME

    NOTE: If './LOG_ROOT_DIR/checkpoint/CHECKPOINT_NAME already exists, the training will resume from the latest checkpoint in the directory.
    """

    from model.utils.config_gpu_memory_lim import allow_gpu_memory_growth
    from model.trainer import trainer

    cfg = load_config(config)
    if max_epoch: update_config(cfg, 'TRAIN', 'MAX_EPOCH', max_epoch)
    print_config(cfg)
    allow_gpu_memory_growth()
    trainer(cfg, checkpoint_name)


# Generate fingerprint (after training)
@cli.command()
@click.argument('checkpoint_name', required=True)
@click.argument('checkpoint_index', required=False)
@click.option('--config', '-c', default='default', required=False,
              type=click.STRING,
              help="Path of the model configuration file located in 'config/'." +
              " Default is 'default'")
@click.option('--source', '-s', default=None, type=click.STRING, required=False,
              help="Sources. It can be a .lst file or a path pointing to a "
              "custom source root directory. The source must be 16-bit "
              "8 Khz mono WAV. This is only useful when constructing a database"
              " without synthesizing queries.")
@click.option('--output', '-o', default=None, type=click.STRING, required=False,
              help="Root directory where the generated embeddings (uncompressed)" +
              " will be stored. Default is OUTPUT_ROOT_DIR/CHECKPOINT_NAME " +
              "defined in config.")
@click.option('--skip_dummy', default=False, is_flag=True,
              help='Exclude dummy-DB from the default source.')
def generate(checkpoint_name, checkpoint_index, config, source, output,
             skip_dummy):
    """ Generate fingerprints from a saved checkpoint.

    ex) python run.py generate CHECKPOINT_NAME

    With custom config: \b\n
        python run.py generate CHECKPOINT_NAME -c CONFIG_NAME

    • If CHECKPOINT_INDEX is not specified, the latest checkpoint in the OUTPUT_ROOT_DIR will be loaded.
    • The default value for the fingerprinting source is [TEST_DUMMY_DB] and [TEST_QUERY_DB] specified in config file.
    """
    from model.utils.config_gpu_memory_lim import allow_gpu_memory_growth
    from model.generate import generate_fingerprint

    cfg = load_config(config)
    allow_gpu_memory_growth()
    if os.path.isdir(source):
        isdir=True
    elif os.path.isfile(source):
        isdir=False
    else:
        print('ERROR: Unknown source')
        sys.exit()
    generate_fingerprint(cfg, checkpoint_name, checkpoint_index, source,
                         output, skip_dummy, isdir)


# Create index
@cli.command()
@click.argument('path_data', required=True)
@click.argument('path_shape', required=True)
@click.argument('index_path', required=True)
@click.option('--config', '-c', default='default', required=False,
              type=click.STRING,
              help="Path of the model configuration file located in 'config/'." +
              " Default is 'default'")
def index(path_data, path_shape, index_path, config):
    """ Create FAISS index from fingerprint memap file.

    ex) python run.py index PATH_DATA PATH_SHAPE INDEX_PATH -c CONFIG
    args:
        PATH_DATA: Path of the fp embeddings memap file.
        PATH_SHAPE: Path of the fp embeddings shape npy file.
        INDEX_PATH: Path where the index will be stored.
        CONFIG: Config file path
    """
    from model.utils.config_gpu_memory_lim import allow_gpu_memory_growth
    from model.index_creator import create_index

    cfg = load_config(config)
    allow_gpu_memory_growth()
    create_index(path_data, path_shape, index_path, cfg)


# match
@cli.command()
@click.argument('query_bname', required=True)
@click.argument('query_fp_path', required=True)
@click.argument('refs_fp_path', required=True)
@click.argument('index_path', required=True)
@click.option('--config', '-c', default='default', required=False,
              type=click.STRING,
              help="Path of the model configuration file located in 'config/' ." +
              " Default is 'default'")
@click.option('--extension', '-e', default='.mp3', required=False,
              type=click.STRING,
              help="Extension of the original audios.")
def match(query_bname, query_fp_path, refs_fp_path, index_path, config,
          extension):
    """ Create FAISS index from fingerprint memap file.

    ex) python run.py match QUERY_BNAME QUERY_FP_PATH REFS_FP_PATH INDEX_PATH -c CONFIG -e EXTENSION
    args:
        QUERY_BNAME: Audio file basename (without dir)
        QUERY_FP_PATH: Path of the query fp embedding npy file.
        REFS_FP_PATH: Path of the references fp embeddings memap file.
        INDEX_PATH: Path where the index will be stored.
        CONFIG: Config file path
        EXTENSION: Refs extension
    """
    from model.utils.config_gpu_memory_lim import allow_gpu_memory_growth
    from model.matcher import Matcher
    from eval.eval_faiss import load_memmap_data

    cfg = load_config(config, display=False)
    allow_gpu_memory_growth()

    refs_segments_path = os.path.join(
        os.path.dirname(refs_fp_path), 'refs_segments.csv')
    references_segments = pd.read_csv(refs_segments_path)
    index = faiss.read_index(index_path, 2) #2 == readonly
    query = np.load(query_fp_path)
    references_fp, _ = load_memmap_data(
        os.path.dirname(refs_fp_path),
        'custom_source',
        append_extra_length=None,
        shape_only=False,
        display=False)
    matcher = Matcher(cfg, index, references_segments)
    formatted_matches = matcher.match(query, references_fp)
    print('"Query","Query begin time","Query end time","Reference",'
        '"Reference begin time","Reference end time","Confidence"')
    print('"","","","","","",""')
    for qmatch in formatted_matches:
        qmatch.update({'query': query_bname[:-4]}) # trim added .wav extension
        print('"{}","{}","{}","{}","{}","{}","{}"'.format(
                qmatch['query'], qmatch['query_start'], qmatch['query_end'],
                qmatch['ref']+extension, qmatch['ref_start'],
                qmatch['ref_end'], qmatch['score']))

 
# Search and evalutation
@cli.command()
@click.argument('checkpoint_name', required=True)
@click.argument('checkpoint_index', required=True)
@click.option('--config', '-c', default='default', required=False,
              type=click.STRING,
              help="Name of the model configuration file located in 'config/'." +
              " Default is 'default'.")
@click.option('--index_type', '-i', default='ivfpq', type=click.STRING,
              help="Index type must be one of {'L2', 'IVF', 'IVFPQ', " +
              "'IVFPQ-RR', 'IVFPQ-ONDISK', HNSW'}")
@click.option('--test_seq_len', default='1 3 5 9 11 19', type=click.STRING,
              help="A set of different number of segments to test. " +
              "Numbers are separated by spaces. Default is '1 3 5 9 11 19'," +
              " which corresponds to '1s, 2s, 3s, 5s, 6s, 10s'.")
@click.option('--test_ids', '-t', default='icassp', type=click.STRING,
              help="One of {'all', 'icassp', 'path/file.npy', (int)}. If 'all', " +
              "test all IDs from the test. If 'icassp', use the 2,000 " +
              "sequence starting point IDs of 'eval/test_ids_icassp.npy' " +
              "located in ./eval directory. You can also specify the 1-D array "
              "file's location. Any numeric input N (int) > 0 will perform "
              "search test at random position (ID) N times. Default is 'icassp'.")
@click.option('--nogpu', default=False, is_flag=True,
              help='Use this flag to use CPU only.')
def evaluate(checkpoint_name, checkpoint_index, config, index_type,
             test_seq_len, test_ids, nogpu):
    """ Search and evalutation.

    ex) python run.py evaluate CHECKPOINT_NAME CHECKPOINT_INDEX

    With options: \b\n

    ex) python run.py evaluate CHECKPOINT_NAME CHEKPOINT_INDEX -i ivfpq -t 3000 --nogpu

    • Currently, the 'evaluate' command does not reference any information other
    than the output log directory from the config file.
    """
    from eval.eval_faiss import eval_faiss

    cfg = load_config(config)
    emb_dir = cfg['DIR']['OUTPUT_ROOT_DIR'] + checkpoint_name + '/' + \
        str(checkpoint_index) + '/'

    if nogpu:
        eval_faiss([emb_dir, "--index_type", index_type, "--test_seq_len",
                    test_seq_len, "--test_ids", test_ids, "--nogpu"])
    else:
        eval_faiss([emb_dir, "--index_type", index_type, "--test_seq_len",
                    test_seq_len, "--test_ids", test_ids])


if __name__ == '__main__':
    cli()<|MERGE_RESOLUTION|>--- conflicted
+++ resolved
@@ -8,11 +8,11 @@
 import pathlib
 import click
 import yaml
-<<<<<<< HEAD
 
 import numpy  as np
 import pandas as pd
 import faiss
+os.environ['TF_CPP_MIN_LOG_LEVEL'] = '1'
 
 def load_config(config_filepath, display=True):
     if display:
@@ -22,18 +22,6 @@
             sys.exit(f'cli: ERROR! Configuration file {config_filepath} is missing!!')
 
     with open(config_filepath, 'r', encoding='utf-8') as f:
-=======
-os.environ['TF_CPP_MIN_LOG_LEVEL'] = '1'
-
-def load_config(config_fname):
-    config_filepath = './config/' + config_fname + '.yaml'
-    if os.path.exists(config_filepath):
-        print(f'cli: Configuration from {config_filepath}')
-    else:
-        sys.exit(f'cli: ERROR! Configuration file {config_filepath} is missing!!')
-
-    with open(config_filepath, 'r') as f:
->>>>>>> 058d812d
         cfg = yaml.safe_load(f)
     return cfg
 
